--- conflicted
+++ resolved
@@ -1,8 +1,7 @@
 test-container-x64:
   container_name: test-container-x64
   build: ../../../..
-<<<<<<< HEAD
-  dockerfile: dockerfile/Dockerfile.x64
+  dockerfile: Dockerfile.x64
   # the redfish and ipmi emulators run in a separate container, but the PLC emulator runs
   # in the same container - we want to start up the PLC emulator here. FIXME: these tests should
   # perhaps be broken out into device-specific tests
@@ -13,10 +12,6 @@
     python -u ./opendcre_southbound/emulator/plc/devicebus_emulator.py ./opendcre_southbound/tests/data/plc_emulator_simple_config.json &
     python ./opendcre_southbound/tests/test-endpoint-utilities.py
     EOF"
-=======
-  dockerfile: Dockerfile.x64
-  command: bash -c "sleep 5 && python ./opendcre_southbound/tests/test-endpoint-utilities.py"
->>>>>>> 92b69fda
   environment:
     - VAPOR_DEBUG=true
   links:
