#!/usr/bin/python
"""
   OpenDCRE Device Bus Module
   Author:  andrew, steven
   Date:    4/13/2015
   Update:  6/11/2015 - Add power control, remap from sensors to devices. (ABC)

        \\//
         \/apor IO

    Copyright (C) 2015  Vapor IO

    This file is part of OpenDCRE.

    OpenDCRE is free software: you can redistribute it and/or modify
    it under the terms of the GNU General Public License as published by
    the Free Software Foundation, either version 2 of the License, or
    (at your option) any later version.

    OpenDCRE is distributed in the hope that it will be useful,
    but WITHOUT ANY WARRANTY; without even the implied warranty of
    MERCHANTABILITY or FITNESS FOR A PARTICULAR PURPOSE.  See the
    GNU General Public License for more details.

    You should have received a copy of the GNU General Public License
    along with OpenDCRE.  If not, see <http://www.gnu.org/licenses/>.
"""
import logging
import serial

from errors import *

DEBUG = False
logger = logging.getLogger()


# ============================================================================== #
#                        Packet Constants Definition                             #
# ============================================================================== #

# minimum length for a packet. this is determined by adding:
#  - header             (1 byte)
#  - length             (1 byte)
#  - sequence number    (1 byte)
#  - device type        (1 byte)
#  - board number       (4 bytes)
#  - device id          (2 bytes)
#  - data               non-constant
#  - checksum           (1 byte)
#  - trailer            (1 byte)
PKT_MIN_LENGTH = 12

# the number of bytes composing the meta info for the packet (header byte,
# length byte, trailer byte)
PKT_META_BYTES = 3

# valid header byte for the packet
PKT_VALID_HEADER = 0x01

# valid trailer byte for the packet
PKT_VALID_TRAILER = 0x04

# ============================================================================== #
#                     Begin DeviceBusPacket Definition                           #
# ============================================================================== #


class DeviceBusPacket(object):
    """ DeviceBusPacket is a representation of a single packet that travels the
    device bus.
    """
    def __init__(self, serial_reader=None, bytes=None, sequence=0x01, device_type=0xFF,
                 board_id=0x00000000, device_id=0xFFFF, data=None):
        """ Construct a new DeviceBusPacket. There are three real ways to do this -
        either via the bytes parameter, or via the individual fields of the packet
        itself (in that case, the header, length, checksum and trailer are all
        automatically generated). Data must be a list of bytes. The third way is
        to use serial_reader, which will read a generic packet from the serial stream.
        """
        if serial_reader is not None:
            # this routine will read from serial into a buffer as follows:
            # get header and length bytes
            try:
                serialbytes = []
                serialbytes.append(ord(serial_reader.read(1)))
                serialbytes.append(ord(serial_reader.read(1)))
                # read length bytes
                for x in serial_reader.read(serialbytes[1]):
                    serialbytes.append(ord(x))
                # read one byte for trailer
                serialbytes.append(ord(serial_reader.read(1)))
                # now make the packet
                self.deserialize(serialbytes)
<<<<<<< HEAD
            except Exception as e:
                logger.exception(e)
                # yes, this is a catchall exception, however:
                # if something bad happened, it is related to reading
                # junk or nothing at all from the bus.  in either case, we can
                # not recover, so our only choice is to pass a
                # BusTimeoutException up the chain for handling
=======
            except (BusDataException, ChecksumException) as e:
                # we want to surface these exceptions, since they indicate that
                # invalid/malformed data was read off the bus. these exceptions
                # should trigger a retry mechanism (and thus we want to raise
                # them as-is, instead of collecting them under a general failure.
                raise e
            except Exception:
                # a catchall exception used to indicate that something bad has
                # happened - this could be related to errors reading off the bus
                # or reading nothing at all. in either case, we are unable to
                # recover, so BusTimeoutException is passed up the chain for
                # appropriate handling.
>>>>>>> a5a96ff8
                raise BusTimeoutException("No response from bus.")

        elif bytes is not None:
            # if we have a raw packet to build off of, populate our fields with
            # the deserialized result
            self.deserialize(bytes)

        else:
            # otherwise, we populate our fields as provided by the user
            self.sequence = sequence
            self.device_type = device_type
            self.board_id = board_id
            self.device_id = device_id
            if isinstance(data, list):
                self.data = data
            else:
                self.data = [data]

    def serialize(self):
        """ Generate a serialized byte representation of the given packet. All of the
        packet fields must be populated in the DeviceBusPacket instance for the
        serialization to be successful. If any of the fields are missing, serialization
        will fail with a BusDataException.

        Raises:
            BusDataException: if any of the packet fields are missing.
        """
        if self.sequence is None or self.device_type is None or self.board_id is None or self.device_id is None or self.data is None:
            raise BusDataException("All fields of a packet must be specified in order to be serialized.")

        # find length of packet. Sequence, device type, and checksum are always 1 byte;
        # device_id is two bytes, and board id is always 4 bytes - add those up to 9
        length = 9 + len(self.data)
        # generate the list of 4 bytes which make up the board_id
        board_id_bytes = board_id_to_bytes(self.board_id)
        # generate the list of 2 bytes which make up the device_id
        device_id_bytes = device_id_to_bytes(self.device_id)
        # generate checksum over packet contents
        checksum = self.generateChecksum(self.sequence, self.device_type, board_id_bytes, device_id_bytes, self.data)
        # construct and return packet
        packet = [PKT_VALID_HEADER, length, self.sequence, self.device_type, board_id_bytes[0], board_id_bytes[1],
                  board_id_bytes[2], board_id_bytes[3], device_id_bytes[0], device_id_bytes[1]]

        append = packet.append
        for x in self.data:
            append(x)
        append(checksum)
        append(PKT_VALID_TRAILER)
        return packet

    def deserialize(self, packetBytes):
        """ Populate the fields of a DeviceBusPacket instance.

        Raises:
            BusDataException: if the packet is smaller than the minimum packet
                size, if the packet has an invalid header byte, if the packet
                has an invalid trailer byte, or if the length byte in the packet
                does not match the actual length of the packet.
            ChecksumException: if checksum validation fails on the packet being
                deserialized.
        """
        # check length to make sure we have at minimum the min packet length
        if len(packetBytes) < PKT_MIN_LENGTH:
            raise BusDataException("Invalid packet byte stream length of " + str(len(packetBytes)))

        # check header byte - if invalid, toss
        if packetBytes[0] != PKT_VALID_HEADER:
            raise BusDataException("No header byte found in incoming packet.")

        # check length - if packetBytes len doesn't match, toss
        if packetBytes[1] != len(packetBytes) - PKT_META_BYTES:
            raise BusDataException("Invalid length from incoming packet ({}).".format(packetBytes[1]))

        # get sequence num
        self.sequence = packetBytes[2]

        # get device type
        self.device_type = packetBytes[3]

        # get board id
        self.board_id = board_id_join_bytes(packetBytes[4:8])

        # get device id
        self.device_id = device_id_join_bytes(packetBytes[8:10])

        # get data (up to 32 bytes) - todo multi-packet transmissions
        self.data = [x for x in packetBytes[10:len(packetBytes)-2]]

        # get the checksum and verify it - toss if no good
        check = self.generateChecksum(self.sequence, self.device_type, self.board_id, self.device_id, self.data)
        if check != packetBytes[len(packetBytes) - 2]:
            raise ChecksumException('Invalid checksum in incoming packet.')

        # get the trailer byte - toss if no good
        if packetBytes[len(packetBytes) - 1] != PKT_VALID_TRAILER:
            raise BusDataException("Invalid trailer byte found in incoming packet.")
        # if we make it here, the packet successfully was deserialized!

    def generateChecksum(self, sequence, device_type, board_id, device_id, data):
        """ Generate and return packet checksum given its fields. Twos complement
        of 0xFF & the sum of bytes from devicetype to data end.
        """
        board_id_bytes = board_id_to_bytes(board_id)
        device_id_bytes = device_id_to_bytes(device_id)

        checksum = sequence + device_type + sum(board_id_bytes) + sum(device_id_bytes)
        for x in data:
            checksum = checksum + x
        twoscomp = ((~checksum) + 1) & 0xFF
        return twoscomp


# ============================================================================== #
#                   End DeviceBusPacket Definition                               #
#                           Begin Commands                                       #
# ============================================================================== #


class DumpCommand(DeviceBusPacket):
    """ DumpCommand is a special DeviceBusPacket that has a data field of 'D' and
    is used to retrieve board and device info for a given board or all boards.
    """
    def __init__(self, serial_reader=None, board_id=0x00000000, bytes=None, sequence=0x01):
        """ Three ways to initialize the command - it may be read, when expected,
        via a serial reader (via serial_reader - e.g. for testing with the
        emulator). Alternately, a byte buffer (bytes) may be given to the
        constructor, which is deserialized and populates the appropriate fields
        of the object. Finally, a DumpCommand may be constructed from a
        board_id and sequence number - this is what is most likely to be used
        by a client application (e.g. the flask server).
        """
        if serial_reader is not None:
            super(DumpCommand, self).__init__(serial_reader=serial_reader)
        elif bytes is not None:
            super(DumpCommand, self).__init__(bytes=bytes)
        else:
            super(DumpCommand, self).__init__(sequence=sequence, device_type=0xFF, board_id=board_id,
                                              device_id=0xFFFF, data=[ord('D')])


class DumpResponse(DeviceBusPacket):
    """ DumpResponse is a special DeviceBusPacket that has a data field
    containing a record for a device on a given board.
    """
    def __init__(self, serial_reader=None, board_id=0x00000000, bytes=None, sequence=0x01,
                 device_id=0x0000, device_type=0x00, data=None):
        """ Three ways to initialize the response - it may be read, when expected,
        via a serial reader (via serial_reader - e.g. for use in client apps
        that expect a response over serial, such as the flask server).
        Alternately, a byte buffer (bytes) may be given to the constructor,
        which is deserialized and populates the appropriate fields of the
        object. Finally, a DumpResponse may be constructed from a board_id,
        sequence number, device_id, device_type and data - this is what is
        most likely to be used when simulating responses (e.g. in the emulator).
        """
        if serial_reader is not None:
            super(DumpResponse, self).__init__(serial_reader=serial_reader)
        elif bytes is not None:
            super(DumpResponse, self).__init__(bytes=bytes)
        else:
            super(DumpResponse, self).__init__(board_id=board_id, sequence=sequence, device_id=device_id,
                                               device_type=device_type, data=data)


class VersionCommand(DeviceBusPacket):
    """ VersionCommand is a special DeviceBusPacket that has a data field of 'V' and
    is used to retrieve the version of a given board_id.
    """
    def __init__(self, serial_reader=None, board_id=0x00000000, bytes=None, sequence=0x01):
        """ Three ways to initialize the command - it may be read, when expected,
        via a serial reader (via serial_reader - e.g. for testing with the
        emulator).  Alternately, a byte buffer (bytes) may be given to the
        constructor, which is deserialized and populates the appropriate fields
        of the object. Finally, a VersionCommand may be constructed from a
        board_id and sequence number - this is what is most likely to be used
        by a client application (e.g. the flask server).
        """
        if serial_reader is not None:
            super(VersionCommand, self).__init__(serial_reader=serial_reader)
        elif bytes is not None:
            super(VersionCommand, self).__init__(bytes=bytes)
        else:
            super(VersionCommand, self).__init__(sequence=sequence, device_type=0xFF, board_id=board_id,
                                                 device_id=0xFFFF, data=[ord('V')])


class VersionResponse(DeviceBusPacket):
    """ VersionResponse is a special DeviceBusPacket that has a data field
    containing the version string for a given board.
    """
    def __init__(self, serial_reader=None, board_id=0x00000000, bytes=None, sequence=0x01, versionString=None):
        """ Three ways to initialize the response - it may be read, when expected,
        via a serial reader (via serial_reader - e.g. for use in client apps
        that expect a response over serial, such as the flask server).
        Alternately, a byte buffer (bytes) may be given to the constructor,
        which is deserialized and populates the appropriate fields of the
        object. Finally, a VersionResponse may be constructed from a board_id,
        sequence number and versionString - this is what is most likely to be
        used when simulating responses (e.g. in the emulator).
        """
        if serial_reader is not None:
            super(VersionResponse, self).__init__(serial_reader=serial_reader)
            self.versionString = ""
            for x in self.data:
                self.versionString += chr(x)
        elif bytes is not None:
            super(VersionResponse, self).__init__(bytes=bytes)
            self.versionString = ""
            for x in self.data:
                self.versionString += chr(x)
        elif versionString is not None:
            data = [ord(x) for x in versionString]
            super(VersionResponse, self).__init__(sequence=sequence, device_type=0xFF, board_id=board_id,
                                                  device_id=0xFFFF, data=data)
            self.versionString = versionString
        else:
            raise BusDataException("VersionResponse requires serial_reader, bytes, or a versionString.")

class DeviceReadCommand(DeviceBusPacket):
    """ DeviceReadCommand is a special DeviceBusPacket that has a data field of 'R'
    and is used to retrieve the reading of a given board_id, device_id, device_type
    combination.
    """
    def __init__(self, serial_reader=None, board_id=0x00000000, bytes=None, sequence=0x01,
                 device_type=0xFF, device_id=0xFFFF):
        """ Three ways to initialize the command - it may be read, when expected,
        via a serial reader (via serial_reader - e.g. for testing with the
        emulator). Alternately, a byte buffer (bytes) may be given to the
        constructor, which is deserialized and populates the appropriate fields
        of the object. Finally, a DeviceReadCommand may be constructed from a
        board_id, device_type and device_id (and sequence number) - this is what
        is most likely to be used by a client application (e.g. the flask server).
        """
        if serial_reader is not None:
            super(DeviceReadCommand, self).__init__(serial_reader=serial_reader)
        elif bytes is not None:
            super(DeviceReadCommand, self).__init__(bytes=bytes)
        else:
            super(DeviceReadCommand, self).__init__(sequence=sequence, device_type=device_type, board_id=board_id,
                                                    device_id=device_id, data=[ord('R')])

class DeviceReadResponse(DeviceBusPacket):
    """ DeviceReadResponse is a special DeviceBusPacket that has a data field
    containing the device/data returned for a given board and device_id.
    """
    def __init__(self, serial_reader=None, board_id=0x00000000, bytes=None, sequence=0x01,
                 device_type=0xFF, device_id=0xFFFF, device_reading=None):
        """ Three ways to initialize the response - it may be read, when expected,
        via a serial reader (via serial_reader - e.g. for use in client apps
        that expect a response over serial, such as the flask server).
        Alternately, a byte buffer (bytes) may be given to the constructor, which
        is deserialized and populates the appropriate fields of the object.
        Finally, a DeviceReadResponse may be constructed from a board_id, sequence
        number and device_reading - this is what is most likely to be used when
        simulating responses (e.g. in the emulator).
        """
        if serial_reader is not None:
            super(DeviceReadResponse, self).__init__(serial_reader=serial_reader)
        elif device_reading is not None:
            super(DeviceReadResponse, self).__init__(sequence=sequence, device_type=device_type, board_id=board_id,
                                                     device_id=device_id, data=device_reading)
        elif bytes is not None:
            super(DeviceReadResponse, self).__init__(bytes=bytes)
        else:
            raise BusDataException("DeviceReadResponse requires serial_reader, bytes or device_reading.")

class ReadAssetInfoCommand(DeviceBusPacket):
    """
    ReadAssetInfoCommand is a special DeviceBusPacket that has a data field of
    'RI' and is used to retrieve the asset_info of a given board_id, device_id,
    device_type combination.
    """
    def __init__(self, serial_reader=None, board_id=0x00000000, bytes=None,
                 sequence=0x01, device_type=0xFF, device_id=0xFFFF):
        """
        Three ways to initialize the command - it may be read, when expected,
        via a serial reader (via serial_reader - e.g. for testing with the
        emulator). Alternately, a byte buffer (bytes) may be given to the
        constructor, which is deserialized and populates the appropriate fields
        of the object. Finally, a ReadAssetInfoCommand may be constructed from a
        board_id, device_type and device_id (and sequence number) - this is what
        is most likely to be used by a client application (e.g. the flask server).
        """
        if serial_reader is not None:
            super(ReadAssetInfoCommand, self).__init__(serial_reader=serial_reader)
        elif bytes is not None:
            super(ReadAssetInfoCommand, self).__init__(bytes=bytes)
        else:
            super(ReadAssetInfoCommand, self).__init__(sequence=sequence,
                device_type=device_type, board_id=board_id, device_id=device_id,
                data=[ord('R'), ord('I')])

class ReadAssetInfoResponse(DeviceBusPacket):
    """
    ReadAssetInfoResponse is a special DeviceBusPacket that has a data field
    containing the asset info string for a given device.
    """
    def __init__(self, serial_reader=None, board_id=0x00000000, bytes=None,
                sequence=0x01, device_type=0xFF, device_id=0xFFFF,
                asset_info=None):
        """
        Three ways to initialize the response - it may be read, when expected,
        via a serial reader (via serial_reader - e.g. for use in client apps
        that expect a response over serial, such as the flask server).
        Alternately, a byte buffer (bytes) may be given to the constructor,
        which is deserialized and populates the appropriate fields of the
        object. Finally, a ReadAssetInfoResponse may be constructed from a
        board_id, sequence number and asset_info - this is what is most
        likely to be used when simulating responses (e.g. in the emulator).
        """
        if serial_reader is not None:
            super(ReadAssetInfoResponse, self).__init__(serial_reader=serial_reader)
            self.asset_info = ""
            for x in self.data:
                self.asset_info += chr(x)
        elif bytes is not None:
            super(ReadAssetInfoResponse, self).__init__(bytes=bytes)
            self.asset_info = ""
            for x in self.data:
                self.asset_info += chr(x)
        elif asset_info is not None:
            data = [ord(x) for x in asset_info]
            super(ReadAssetInfoResponse, self).__init__(sequence=sequence,
                device_type=device_type, board_id=board_id,
                device_id=device_id, data=data)
            self.asset_info = asset_info
        else:
            raise BusDataException("ReadAssetInfoResponse requires serial_reader, bytes, or an asset_info.")

class WriteAssetInfoCommand(DeviceBusPacket):
    """
    WriteAssetInfoCommand is a special DeviceBusPacket used to write asset info
    for a given board_id, device_id, device_type combination.
    """
    def __init__(self, serial_reader=None, board_id=0x00000000, bytes=None,
                    sequence=0x01, device_type=0xFF, device_id=0xFFFF,
                    asset_info=None):
        """
        Three ways to initialize the command - it may be read, when expected,
        via a serial reader (via serial_reader - e.g. for testing with the
        emulator). Alternately, a byte buffer (bytes) may be given to the
        constructor, which is deserialized and populates the appropriate fields
        of the object. Finally, a WriteAssetInfoCommand may be constructed from
        a board_id, device_type and device_id, asset_info (and sequence number)
        - this is what is most likely to be used by a client application (e.g.
        the flask server).
        """
        if serial_reader is not None:
            super(WriteAssetInfoCommand, self).__init__(serial_reader=serial_reader)
        elif bytes is not None:
            super(WriteAssetInfoCommand, self).__init__(bytes=bytes)
        else:
            cmdData = [ord('W'),ord('I')]
            for c in asset_info:
                cmdData.append(ord(c))
            super(WriteAssetInfoCommand, self).__init__(sequence=sequence,
                device_type=device_type, board_id=board_id, device_id=device_id,
                data=cmdData)

class WriteAssetInfoResponse(DeviceBusPacket):
    """
    WriteAssetInfoResponse is a special DeviceBusPacket that indicates whether
    an asset info write succeeded or not.
    """
    def __init__(self, serial_reader=None, board_id=0x00000000, bytes=None, sequence=0x01,
                device_type=0xFF, device_id=0xFFFF, asset_info=None):
        """
        Three ways to initialize the response - it may be read, when expected,
        via a serial reader (via serial_reader - e.g. for use in client apps
        that expect a response over serial, such as the flask server).
        Alternately, a byte buffer (bytes) may be given to the constructor,
        which is deserialized and populates the appropriate fields of the
        object. Finally, a WriteAssetInfoResponse may be constructed from a
        board_id, sequence number and asset_info - this is what is most likely
        to be used when simulating responses (e.g. in the emulator).
        """
        if serial_reader is not None:
            super(WriteAssetInfoResponse, self).__init__(serial_reader=serial_reader)
            self.asset_info = ""
            for x in self.data:
                self.asset_info += chr(x)
        elif bytes is not None:
            super(WriteAssetInfoResponse, self).__init__(bytes=bytes)
            self.asset_info = ""
            for x in self.data:
                self.asset_info += chr(x)
        elif asset_info is not None:
            data = [ord(x) for x in asset_info]
            super(WriteAssetInfoResponse, self).__init__(sequence=sequence,
                device_type=device_type, board_id=board_id,
                device_id=device_id, data=data)
            self.asset_info = asset_info
        else:
            raise BusDataException("WriteAssetInfoResponse requires serial_reader, bytes, or an asset_info.")

class PowerControlCommand(DeviceBusPacket):
    """ PowerControlCommand is a special DeviceBusPacket that has a data field of
    'P0' or 'P1', and is used to control the power state of a given board_id
    and device_id combination.
    """
    def __init__(self, serial_reader=None, board_id=0x00000000, bytes=None, sequence=0x01, device_type=0xFF,
                 device_id=0xFFFF, power_on=False, power_off=False, power_cycle=False, power_status=False):
        """ Three ways to initialize the command - it may be read, when expected,
        via a serial reader (via serial_reader - e.g. for testing with the
        emulator).  Alternately, a byte buffer (bytes) may be given to the
        constructor, which is deserialized and populates the appropriate fields
        of the object.  Finally, a PowerStatusCommand may be constructed from a
        board_id and device_id (and sequence number) - this is what is most
        likely to be used by a client application (e.g. the flask server).

        Either power_on, power_off or power_cycle may be specified as True.
        If power_on is specified as True, then a power_on command is sent.
        If power_off is specified as True, then a power_off command is sent.
        If power_cycle is specified as True, then a power_cycle command is sent.
        If power_status is specified as True, then a power_status command is sent.
        """
        if serial_reader is not None:
            super(PowerControlCommand, self).__init__(serial_reader=serial_reader)
        elif bytes is not None:
            super(PowerControlCommand, self).__init__(bytes=bytes)
        else:
            dataVal = [ord('P')]
            if power_on is True and power_off is False and power_cycle is False and power_status is False:
                dataVal.append(ord('1'))
            elif power_on is False and power_off is True and power_cycle is False and power_status is False:
                dataVal.append(ord('0'))
            elif power_on is False and power_off is False and power_cycle is True and power_status is False:
                dataVal.append(ord('C'))
            elif power_on is False and power_off is False and power_cycle is False and power_status is True:
                dataVal.append(ord('?'))
            else:
                raise BusDataException("Only one power control action may be specified as True.")
            super(PowerControlCommand, self).__init__(sequence=sequence, device_type=device_type, board_id=board_id,
                                                      device_id=device_id, data=dataVal)


class PowerControlResponse(DeviceBusPacket):
    """ PowerControlResponse is a special DeviceBusPacket that has a data field
    containing the result of a power control action for a given board and device_id.
    """
    def __init__(self, serial_reader=None, board_id=0x00000000, bytes=None, sequence=0x01, device_type=0xFF,
                 device_id=0xFFFF, data=None):
        """ Three ways to initialize the response - it may be read, when expected,
        via a serial reader (via serial_reader - e.g. for use in client apps
        that expect a response over serial, such as the flask server).
        Alternately, a byte buffer (bytes) may be given to the constructor,
        which is deserialized and populates the appropriate fields of the
        object. Finally, a PowerControlResponse may be constructed from a
        board_id, sequence number and data - this is what is most likely to
        be used when simulating responses (e.g. in the emulator).
        """
        if serial_reader is not None:
            super(PowerControlResponse, self).__init__(serial_reader=serial_reader)
        elif data is not None:
            super(PowerControlResponse, self).__init__(sequence=sequence, device_type=device_type, board_id=board_id,
                                                       device_id=device_id, data=data)
        elif bytes is not None:
            super(PowerControlResponse, self).__init__(bytes=bytes)
        else:
            raise BusDataException("PowerControlResponse requires serial_reader, bytes or data.")


# ============================================================================== #
#                                   End Commands                                 #
#                        Begin Support Objects and Methods                       #
# ============================================================================== #


def initialize(serial_device, speed=115200, timeout=0.25):
    """ Get serial connection on given serial port.

    Args:
        serial_device (str): the device entry to use in opening/initializing
            the serial connection.
        speed (int): the baud rate for the serial connection. Default: 9600
        timeout (float): time (in seconds) for the serial device timeout.
            Default: 0.25

    Returns:
        a pyserial instance to work with.
    """
    ser = serial.Serial(serial_device, speed, timeout=timeout)
    ser.flushInput()
    ser.flushOutput()
    return ser


def board_id_to_bytes(board_id):
    """ Convert a hexadecimal board_id value into a corresponding list of bytes.

    Given a hex value, will convert the value to a hex string. If the value is
    not 4 bytes wide, padding will be added to the string to ensure correct size.
    The string is then split, converted back to a hexadecimal value and the four
    bytes are returned as a list.

      e.g. 0xAABBCCDD -> [AA, BB, CC, DD]
           0xFF       -> [00, 00, 00, FF]

    Args:
        board_id (int): the hexadecimal value representing the id of the board

    Returns:
        A list, of length 4, comprising the individual bytes of the board id
    """
    if isinstance(board_id, (int, long)):
        return [int('{0:08x}'.format(board_id)[i:i+2], 16) for i in range(0, 8, 2)]

    elif isinstance(board_id, (str, unicode)):
        board_id = int(board_id, 16)
        return [int('{0:08x}'.format(board_id)[i:i+2], 16) for i in range(0, 8, 2)]

    elif isinstance(board_id, list) and len(board_id) == 4:
        return board_id

    else:
        raise TypeError('board_id type is unsupported: {}'.format(type(board_id)))


def board_id_join_bytes(board_id_bytes):
    """ Convert a list of individual bytes into their corresponding board_id value.

    Given a list of bytes (generated by board_id_to_bytes), joins the bytes into a
    single value (the original board_id value)

    Args:
        board_id_bytes (list): a list of bytes (int) of the board id. this list must
            contain 4 bytes.

    Returns:
        A board_id value.
    """
    if not isinstance(board_id_bytes, list) or len(board_id_bytes) != 4:
        raise ValueError('board_id_bytes not of type list / not of length 4')

    byte1 = board_id_bytes[0] << 24
    byte2 = board_id_bytes[1] << 16
    byte3 = board_id_bytes[2] << 8
    byte4 = board_id_bytes[3]
    return byte1 + byte2 + byte3 + byte4


def device_id_to_bytes(device_id):
    """ Convert a hexadecimal device_id value into a corresponding list of bytes.

    Given a hex value, will convert the value to a hex string. If the value is
    not 2 bytes wide, padding will be added to the string to ensure correct size.
    The string is then split, converted back to a hexadecimal value and the two
    bytes are returned as a list.

      e.g. 0xAABB -> [AA, BB]
           0xFF   -> [00, FF]

    Args:
        device_id (int): the hexadecimal value representing the id of the device

    Returns:
        A list, of length 2, comprising the individual bytes of the device id
    """
    if isinstance(device_id, (int, long)):
        return [int('{0:04x}'.format(device_id)[i:i+2], 16) for i in range(0, 4, 2)]

    elif isinstance(device_id, (str, unicode)):
        device_id = int(device_id, 16)
        return [int('{0:04x}'.format(device_id)[i:i+2], 16) for i in range(0, 4, 2)]

    elif isinstance(device_id, list) and len(device_id) == 2:
        return device_id

    else:
        raise TypeError('device_id type is unsupported: {}'.format(type(device_id)))


def device_id_join_bytes(device_id_bytes):
    """ Convert a list of individual bytes into their corresponding device_id value.

    Given a list of bytes (generated by device_id_to_bytes), joins the bytes into a
    single value (the original device_id value)

    Args:
        device_id_bytes (list): a list of bytes (int) of the device id. this list must
            contain 2 bytes.

    Returns:
        A device_id value.
    """
    if not isinstance(device_id_bytes, list) or len(device_id_bytes) != 2:
        raise ValueError('device_id_bytes not of type list / not of length 2')

    byte1 = device_id_bytes[0] << 8
    byte2 = device_id_bytes[1]
    return byte1 + byte2


# these are the mappings between device type names and their bus codes
device_name_codes = {
    "led"           : 0x10,
    "ipmb"          : 0x12,
    "power"         : 0x40,
    "humidity"      : 0x4E,
    "door_lock"     : 0x82,
    "current"       : 0x90,
    "temperature"   : 0x9A,
    "thermistor"    : 0x9C,
    "pressure"      : 0xEE,
    "none"          : 0xFF
}


def get_device_type_code(device_type):
    """ gets a numeric value corresponding to a string value describing a
    device type.

    Args:
        device_type (str): string value representing device type

    Returns:
        numeric device type code. 0xFF if device_type is not recognized.
    """
    global device_name_codes
    if device_type in device_name_codes:
        return device_name_codes[device_type]
    else:
        return device_name_codes["none"]


def get_device_type_name(device_code):
    """ gets a string value corresponding to a numeric code representing a
    device type.

    Args:
        device_code (int): the numeric device code value.

    Returns:
        string device type name. "none" if device_code is not recognized.
    """
    for name in device_name_codes:
        if device_name_codes[name] == device_code:
            return name
    return "none"


def convertThermistor(adc):
    """ calculates a real world value from the raw data.

    Args:
        adc (int): the value from the device to be converted.

    Returns:
        the thermistor temperature value, in Celsius
    """
    if adc >= 65535:
        raise BusDataException("Thermistor value > 0xFFFF received.")
    else:
        if adc > 745:
            temperature = (adc * -0.131) + 118.638
        elif adc > 542:
            temperature = (adc * -0.0985) + 93.399
        elif adc > 354:
            temperature = (adc * -0.106) + 97.66
        elif adc > 218:
            temperature = (adc * -0.147) + 112.046
        else:
            temperature = (adc * -0.235) + 131.294
        return float('%.2f' % round(temperature, 2))


def convertDirectPmbus(raw, reading_type, rSense=1.0):
    """ Converts a raw voltage / current PMBUS value to a human-readable/real
    value.

    Args:
        raw (int): the raw PMBUS direct value.
        reading_type (str): the type of reading being converted. Supported values
            include: "current", "voltage" and "power"
        rSense (float): the milliohm value for the sense resistor, used to compute
            m coefficient. if rSense causes m to be > 32767, then we must divide m
            by 10, and increase the R coefficient by 1 (per p30 of ADM1276 data sheet)

    Returns:
        a converted, decimal value corresponding to the raw reading.
    """
    if reading_type == "current":
        m = 807.0 * rSense
        b = 20745.0
        r = -1.0
    elif reading_type == "voltage":
        # we are operating in the 0-20V range here
        m = 19199.0
        b = 0.0
        r = -2.0
    elif reading_type == "power":
        m = 6043.0 * rSense
        b = 0.0
        r = -2.0
    else:
        raise BusDataException(
            "Invalid reading_type specified for PMBUS direct conversion.")

    return (1.0 / m) * (raw * 10.0 ** (-r) - b)<|MERGE_RESOLUTION|>--- conflicted
+++ resolved
@@ -91,15 +91,6 @@
                 serialbytes.append(ord(serial_reader.read(1)))
                 # now make the packet
                 self.deserialize(serialbytes)
-<<<<<<< HEAD
-            except Exception as e:
-                logger.exception(e)
-                # yes, this is a catchall exception, however:
-                # if something bad happened, it is related to reading
-                # junk or nothing at all from the bus.  in either case, we can
-                # not recover, so our only choice is to pass a
-                # BusTimeoutException up the chain for handling
-=======
             except (BusDataException, ChecksumException) as e:
                 # we want to surface these exceptions, since they indicate that
                 # invalid/malformed data was read off the bus. these exceptions
@@ -112,7 +103,6 @@
                 # or reading nothing at all. in either case, we are unable to
                 # recover, so BusTimeoutException is passed up the chain for
                 # appropriate handling.
->>>>>>> a5a96ff8
                 raise BusTimeoutException("No response from bus.")
 
         elif bytes is not None:
