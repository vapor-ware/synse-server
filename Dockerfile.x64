FROM vaporio/vapor-endpoint-base-x64:1.0
MAINTAINER Andrew Cencini <andrew@vapor.io>

ENV VAPOR_SERVICE_NAME=synse

ADD ./requirements.txt requirements.txt
ADD ./graphql/requirements.txt graphql-requirements.txt

# Update sources.list so that we can get the snmp packages.
RUN echo deb http://archive.ubuntu.com/ubuntu/ trusty-backports main restricted  >> /etc/apt/sources.list && \
    echo deb-src http://archive.ubuntu.com/ubuntu/ trusty-backports main restricted  >> /etc/apt/sources.list

# Install dependencies
RUN apt-get update && apt-get install -y \
    socat \
    libftdi-dev \
    snmp \
    curl \
    python3-pip \
    python3-dev \
    --no-install-recommends && \
    rm -rf /var/lib/apt/lists/* && \
    rm -r -f /var/lib/apt/lists/* && apt-get clean

# Wheel and setuptools need to be installed first in order to install the other python requirements.
RUN pip2 install --upgrade pip
RUN pip2 install wheel setuptools
RUN pip3 install --upgrade pip
RUN pip3 install wheel setuptools

RUN pip2 install -r requirements.txt && \
    pip3 install -r graphql-requirements.txt

RUN mkdir -p /etc/uwsgi/vassals && \
    mkdir -p /etc/uwsgi/plugins && \
    touch /etc/uwsgi/reload && \
    chown -R www-data:www-data /etc/uwsgi

RUN curl -O https://projects.unbit.it/downloads/uwsgi-2.0.15.tar.gz && \
    tar -xvzf uwsgi-2.0.15.tar.gz && \
    cd uwsgi-2.0.15 && \
    python uwsgiconfig.py --build nolang && \
    PYTHON=python2.7 ./uwsgi --build-plugin "plugins/python python27" && \
    PYTHON=python3.4 ./uwsgi --build-plugin "plugins/python python34" && \
    cp python27_plugin.so /etc/uwsgi/plugins/ && \
    cp python34_plugin.so /etc/uwsgi/plugins/ && \
    UWSGI_PROFILE=nolang python setup.py install || true


ADD . /synse
WORKDIR /synse
<<<<<<< HEAD


# Install our packages.
#RUN pip install -I vapor_common-1.0.tar.gz synse-1.0.tar.gz
=======
>>>>>>> 2aed86c7

# run command for custom configuration layer
RUN /synse/configure_nginx_config.sh

<<<<<<< HEAD
# run command for nginx uwsgi configuration
=======
# run command for nginx configuration
>>>>>>> 2aed86c7
RUN ln -s /synse/synse_nginx.conf /etc/nginx/sites-enabled/nginx.conf && \
    ln -s /synse/synse_uwsgi.ini /etc/uwsgi/vassals/synse_uwsgi.ini && \
    ln -s /synse/graphql_uwsgi.ini /etc/uwsgi/vassals/graphql_uwsgi.ini && \
    ln -s /synse/emperor.ini /etc/uwsgi/emperor.ini && \
    chown -R www-data:www-data /etc/uwsgi && \
    rm -f /etc/logrotate.d/nginx && \
    cp /synse/configs/nginx.logrotate /etc/logrotate.d/nginx && \
    ln -sf /proc/1/fd/1 /logs/err

# update the python path to include the synse module so that it
# can be successfully be imported
ENV PYTHONPATH="/synse/synse:${PYTHONPATH}"

# Expose our API endpoint port.
EXPOSE 5000

# Define default command
CMD ["./start_synse.sh"]<|MERGE_RESOLUTION|>--- conflicted
+++ resolved
@@ -46,25 +46,13 @@
     cp python34_plugin.so /etc/uwsgi/plugins/ && \
     UWSGI_PROFILE=nolang python setup.py install || true
 
-
 ADD . /synse
 WORKDIR /synse
-<<<<<<< HEAD
-
-
-# Install our packages.
-#RUN pip install -I vapor_common-1.0.tar.gz synse-1.0.tar.gz
-=======
->>>>>>> 2aed86c7
 
 # run command for custom configuration layer
 RUN /synse/configure_nginx_config.sh
 
-<<<<<<< HEAD
 # run command for nginx uwsgi configuration
-=======
-# run command for nginx configuration
->>>>>>> 2aed86c7
 RUN ln -s /synse/synse_nginx.conf /etc/nginx/sites-enabled/nginx.conf && \
     ln -s /synse/synse_uwsgi.ini /etc/uwsgi/vassals/synse_uwsgi.ini && \
     ln -s /synse/graphql_uwsgi.ini /etc/uwsgi/vassals/graphql_uwsgi.ini && \
