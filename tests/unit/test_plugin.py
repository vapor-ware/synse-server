--- conflicted
+++ resolved
@@ -141,23 +141,15 @@
     assert p.mode == 'tcp'
 
 
-<<<<<<< HEAD
 @pytest.mark.asyncio
-async def test_get_plugins1(cleanup):
-=======
-def test_get_plugins1():
->>>>>>> c5930fbf
+async def test_get_plugins1():
     """Get all plugins when no plugins exist."""
     with pytest.raises(StopAsyncIteration):
         await plugin.get_plugins().__anext__()
 
 
-<<<<<<< HEAD
 @pytest.mark.asyncio
-async def test_get_plugins2(mock_plugin, cleanup):
-=======
-def test_get_plugins2(mock_plugin):
->>>>>>> c5930fbf
+async def test_get_plugins2(mock_plugin):
     """Get all plugins when some plugins exist."""
     name, p = await plugin.get_plugins().__anext__()
     assert isinstance(p, plugin.Plugin)
