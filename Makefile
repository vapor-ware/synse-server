--- conflicted
+++ resolved
@@ -151,7 +151,6 @@
 	docker-compose -f compose/synse.yml -f compose/test.yml -f compose/test_end_to_end.yml down
 endif
 
-<<<<<<< HEAD
 .PHONY: update-deps
 update-deps:  ## Update the frozen pip dependencies (requirements.txt)
 ifndef HAS_PIP_COMPILE
@@ -159,8 +158,6 @@
 endif
 	pip-compile --output-file requirements.txt setup.py
 
-=======
->>>>>>> d8190b3a
 .PHONY: translations
 translations:  ## (Re)generate the translations.
 	tox -e translations
